package es.weso.server

import cats._
import cats.effect._
import cats.implicits._
import es.weso.rdf.jena.{Endpoint, RDFAsJenaModel}
import es.weso.rdf.streams.Streams
import es.weso.schema._
import es.weso.server.ApiHelper._
import results._
import es.weso.server.Defaults.{availableDataFormats, availableInferenceEngines, defaultActiveDataTab, defaultDataFormat, defaultInference}
import es.weso.server.QueryParams._
import es.weso.server.format._
import es.weso.server.utils.Http4sUtils._
import io.circe._
import io.circe.generic.auto._
import io.circe.syntax._
import fs2._
import org.http4s._
import org.http4s.circe._
import org.http4s.client.Client
import org.http4s.dsl.Http4sDsl
import org.http4s.headers._
import org.http4s.multipart.Multipart
import org.http4s.server.staticcontent.{ResourceService, resourceService}
import org.log4s.getLogger
import scala.concurrent.duration._
import APIDefinitions._
import cats.Monad
import cats.data.EitherT
// import es.weso.html
import es.weso.rdf.RDFReader
import es.weso.rdf.nodes.IRI
import org.http4s.dsl.io.Ok
import es.weso.utils.IOUtils._
import es.weso.server.utils.OptEitherF._

import scala.util.Try

class DataService[F[_]:ConcurrentEffect: Timer](blocker: Blocker,
                                               client: Client[F])(implicit cs: ContextShift[F])
  extends Http4sDsl[F] {

  private val relativeBase = Defaults.relativeBase
  private val logger = getLogger

  val routes = HttpRoutes.of[F] {

    // Input RDF data formats include html-microdata, turtle, json-ld...
    case GET -> Root / `api` / "data" / "formats" / "input" => {
      val formats = DataFormat.availableFormats.map(_.name)
      val json = Json.fromValues(formats.map(Json.fromString(_)))
      Ok(json)
    }

    // Output RDF data conversion formats
    case GET -> Root / `api` / "data" / "formats" / "output" => {
      val formats = DataFormats.availableFormats.map(_.name)
      val json = Json.fromValues(formats.map(Json.fromString(_)))
      Ok(json)
    }

    case GET -> Root / `api` / "data" / "formats" / "default" => {
      val dataFormat = DataFormat.default.name
      Ok(Json.fromString(dataFormat))
    }

    case GET -> Root / `api` / "data" / "inferenceEngines" => {
      val inferenceEngines = Defaults.availableInferenceEngines
      val json = Json.fromValues(inferenceEngines.map(Json.fromString(_)))
      Ok(json)
    }

    case GET -> Root / `api` / "data" / "inferenceEngines" / "default" => {
      val defaultInferenceEngine = Defaults.defaultInference
      Ok(Json.fromString(defaultInferenceEngine))
    }

    case GET -> Root / `api` / "data" / "visualize" / "formats" => {
      val formats = DataConverter.availableGraphFormatNames ++
        List(
          "DOT", // DOT is not a visual format but can be used to debug
          "JSON" // JSON is the format that can be used by Cytoscape
        )
      val json = Json.fromValues(formats.map(Json.fromString(_)))
      Ok(json)
    }

    case req@GET -> Root / `api` / "dataUrl" / "info" :?
      OptDataURLParam(optDataUrl) +&
        DataFormatParam(optDataFormat) => {
      val dataFormat = dataFormatOrDefault(optDataFormat)
      optDataUrl match {
        case None => errJson(s"Must provide a dataUrl")
        case Some(dataUrl) => for {
           data <- client.expect[String](dataUrl)
           result <- io2f(dataInfoFromString(data, dataFormat))
           r <- Ok(result).map(_.withContentType(`Content-Type`(MediaType.application.json)))
        } yield r
      }
    }

    case req@POST -> Root / `api` / "data" / "info" => {
      req.decode[Multipart[F]] { m =>
        val partsMap = PartsMap(m.parts)
        for {
          maybeData <- DataParam.mkData(partsMap, relativeBase).value
          _ <- { pprint.log(maybeData); Monad[F].pure(()) } 
          response <- maybeData match {
            case Left(err) => errJson(
              s"""|Error obtaining RDF data
                  |$err""".stripMargin
            )
            case Right((res, dp)) => {
              val dataFormat = dataFormatOrDefault(dp.dataFormat.map(_.name))
              dp.data match {
                case Some(data) => for {
                  r <- io2f(dataInfoFromString(data, dataFormat))
                  ok <- Ok(r)
                } yield ok
                case None => res.use(rdf => for {
                  str <- io2f(rdf.serialize("TURTLE"))
                  ok <- Ok(DataInfoResult.fromMsg(s"No data, but RDF=${str}").toJson)
<<<<<<< HEAD
                } yield ok 
=======
                } yield ok)
>>>>>>> 27953285
              }
            }
          }
          _ <- { pprint.log(response); Monad[F].pure(()) } 
        } yield response
      }
    }

/*    case req@GET -> Root / `api` / "data" / "info" :?
      OptDataParam(optData) +&
      OptDataURLParam(optDataURL) +&
      CompoundDataParam(optCompoundData) +&
      DataFormatParam(maybeDataFormat) +&
      InferenceParam(optInference) +&
      OptEndpointParam(optEndpoint) +&
      OptActiveDataTabParam(optActiveDataTab) => {

      val either: Either[String, Option[DataFormat]] = for {
        df <- maybeDataFormat.map(DataFormat.fromString(_)).sequence
      } yield df

      either match {
        case Left(str) => errJson(str)
        case Right(optDataFormat) => {
          val dp =
            DataParam(optData, optDataURL, None, optEndpoint,
              optDataFormat, optDataFormat, optDataFormat,
              None, //no dataFormatFile
              optInference,
              None, optActiveDataTab,
              optCompoundData)
          for {
            eitherData <- io2f(dp.getData(relativeBase).value)
            r <- eitherData.fold(err => errJson(err), pair  => { 
              val (maybeStr,rdf) = pair
              for {
                s <- io2f(dataInfo(rdf, maybeStr, optDataFormat))
                ok <- Ok(s)
              } yield ok
            })
          } yield r
        }
      }
    }

    case req @ POST -> Root / `api` / "data" / "convert" => {
      println(s"POST /api/data/convert, Request: $req")
      req.decode[Multipart[F]] { m =>
        val partsMap = PartsMap(m.parts)
        for {
          maybeData <- DataParam.mkData(partsMap, relativeBase).value
          response <- maybeData match {
            case Left(msg) => errJson(s"Error obtaining data: $msg")
            case Right((rdf, dp)) => {
              val targetFormat = dp.targetDataFormat.getOrElse(defaultDataFormat).name
              val dataFormat = dp.dataFormat.getOrElse(defaultDataFormat)
              pprint.log(dp)
              pprint.log(dataFormat)
              for {
                result <- io2f(DataConverter.rdfConvert(rdf, dp.data, dataFormat, targetFormat))
                ok <- Ok(result.toJson)
              } yield ok
            }
          }
        } yield response
      }
    }

    case req @ GET -> Root / `api` / "data" / "convert" :?
      DataParameter(data) +&
      DataFormatParam(optDataFormat) +&
      CompoundDataParam(optCompoundData) +&
      TargetDataFormatParam(optResultDataFormat) => {
      for {
        eitherDataFormat <- either2ef[DataFormat,F](DataFormat.fromString(optDataFormat.getOrElse(defaultDataFormat.name))).value
        result <- eitherDataFormat.fold(
          e => BadRequest(e),
          dataFormat => for {
            r <- io2f(DataConverter.dataConvert(data,dataFormat,optCompoundData,optResultDataFormat.getOrElse(defaultDataFormat.name)))
            ok <- Ok(r.toJson)
          } yield ok
        )
      } yield result
    }

    case req @ POST -> Root / `api` / "data" / "query" => {
      println(s"POST /api/data/query, Request: $req")
      req.decode[Multipart[F]] { m =>
        val partsMap = PartsMap(m.parts)
        for {
          maybeData <- DataParam.mkData(partsMap, relativeBase).value
          response <- maybeData match {
            case Left(err) => errJson(s"Error obtaining RDF data $err")
            case Right((rdf, dp)) => 
             for {
               maybePair <- SparqlQueryParam.mkQuery(partsMap)
               resp <- maybePair match {
                case Left(err) => errJson(s"Error obtaining Query data $err")
                case Right((queryStr,qp)) => {
                  pprint.log(qp);
                  val optQueryStr = qp.query.map(_.str)
                  for {
                   json <- io2f(rdf.queryAsJson(optQueryStr.getOrElse("")))
                   _ <- io2f (IO { pprint.log(json) } )
                   v <- Ok(json)
                  } yield v
                }
               }
             } yield resp
          }
        } yield response
      }
    }

    case req @ POST -> Root / `api` / "data" / "extract" => {
      println(s"POST /api/data/extract, Request: $req")
      req.decode[Multipart[F]] { m =>
        val partsMap = PartsMap(m.parts)
        for {
          maybeData <- DataParam.mkData(partsMap, relativeBase).value
          schemaEngine <- partsMap.optPartValue("schemaEngine")
          optSchemaFormatStr <- partsMap.optPartValue("schemaFormat")
          inference <- partsMap.optPartValue("inference")
          label <- partsMap.optPartValue("labelName")
          optBaseStr <- partsMap.optPartValue("base")
          nodeSelector <- partsMap.optPartValue("nodeSelector")
          schemaFormat <- optEither2f(optSchemaFormatStr, SchemaFormat.fromString)
          response <- maybeData match {
            case Left(err) => for {
              res <- io2f(DataExtractResult.fromMsg(s"Error obtaining data: $err").toJson)
              ok <- Ok(res)
            } yield ok 
            // Ok(DataExtractResult.fromMsg(s"Error obtaining data: $err").toJson)
            case Right((rdf, dp)) => for {
              d <- io2f(dataExtract(rdf, dp.data, dp.dataFormatValue, nodeSelector, inference, schemaEngine, schemaFormat, label, None))
              json <- io2f(d.toJson)
              ok <- Ok(json)
             } yield ok
          }
        } yield response
      }
    }
*/
  } 

  private def parseInt(s: String): Either[String, Int] =
    Try(s.toInt).map(Right(_)).getOrElse(Left(s"$s is not a number"))

  private def errJson(msg: String): F[Response[F]] =
    Ok(Json.fromFields(List(("error",Json.fromString(msg)))))

}

object DataService {
  def apply[F[_]: ConcurrentEffect: ContextShift: Timer](blocker: Blocker, client: Client[F]): DataService[F] =
    new DataService[F](blocker, client)
}<|MERGE_RESOLUTION|>--- conflicted
+++ resolved
@@ -26,16 +26,16 @@
 import org.log4s.getLogger
 import scala.concurrent.duration._
 import APIDefinitions._
-import cats.Monad
 import cats.data.EitherT
 // import es.weso.html
 import es.weso.rdf.RDFReader
 import es.weso.rdf.nodes.IRI
 import org.http4s.dsl.io.Ok
 import es.weso.utils.IOUtils._
+import es.weso.utils.FUtils._
 import es.weso.server.utils.OptEitherF._
-
 import scala.util.Try
+import es.weso.rdf.RDFReasoner
 
 class DataService[F[_]:ConcurrentEffect: Timer](blocker: Blocker,
                                                client: Client[F])(implicit cs: ContextShift[F])
@@ -104,37 +104,35 @@
       req.decode[Multipart[F]] { m =>
         val partsMap = PartsMap(m.parts)
         for {
-          maybeData <- DataParam.mkData(partsMap, relativeBase).value
-          _ <- { pprint.log(maybeData); Monad[F].pure(()) } 
-          response <- maybeData match {
-            case Left(err) => errJson(
-              s"""|Error obtaining RDF data
-                  |$err""".stripMargin
-            )
-            case Right((res, dp)) => {
-              val dataFormat = dataFormatOrDefault(dp.dataFormat.map(_.name))
-              dp.data match {
-                case Some(data) => for {
+          dataParam <- DataParam.mkData(partsMap, relativeBase)
+          (resource,dp) = dataParam
+          dataFormat = dataFormatOrDefault(dp.dataFormat.map(_.name))
+          response <- dp.data match {
+              case Some(data) => {
+               val x:F[Response[F]] = for {
                   r <- io2f(dataInfoFromString(data, dataFormat))
                   ok <- Ok(r)
-                } yield ok
-                case None => res.use(rdf => for {
-                  str <- io2f(rdf.serialize("TURTLE"))
-                  ok <- Ok(DataInfoResult.fromMsg(s"No data, but RDF=${str}").toJson)
-<<<<<<< HEAD
                 } yield ok 
-=======
-                } yield ok)
->>>>>>> 27953285
+               x 
               }
-            }
+           case None => {
+             def action(rdf: RDFReasoner): IO[Json] = for {
+               // str <- rdf.serialize(dataFormat)
+               r <- dataInfo(rdf,None,dp.dataFormat)
+             } yield r
+             val resp: IO[Json] = resource.use(rdf => action(rdf))
+             val x: F[Response[F]] = for {
+               json <- io2f(resp)
+               ok <- Ok(json)
+             } yield ok
+             x
+           } 
           }
-          _ <- { pprint.log(response); Monad[F].pure(()) } 
         } yield response
       }
     }
 
-/*    case req@GET -> Root / `api` / "data" / "info" :?
+    case req@GET -> Root / `api` / "data" / "info" :?
       OptDataParam(optData) +&
       OptDataURLParam(optDataURL) +&
       CompoundDataParam(optCompoundData) +&
@@ -147,9 +145,9 @@
         df <- maybeDataFormat.map(DataFormat.fromString(_)).sequence
       } yield df
 
-      either match {
-        case Left(str) => errJson(str)
-        case Right(optDataFormat) => {
+      val r: F[Response[F]] = either.fold(
+        str => errJson(str), 
+        optDataFormat => {
           val dp =
             DataParam(optData, optDataURL, None, optEndpoint,
               optDataFormat, optDataFormat, optDataFormat,
@@ -158,39 +156,30 @@
               None, optActiveDataTab,
               optCompoundData)
           for {
-            eitherData <- io2f(dp.getData(relativeBase).value)
-            r <- eitherData.fold(err => errJson(err), pair  => { 
-              val (maybeStr,rdf) = pair
-              for {
-                s <- io2f(dataInfo(rdf, maybeStr, optDataFormat))
-                ok <- Ok(s)
-              } yield ok
-            })
-          } yield r
+            dataParam <- io2f(dp.getData(relativeBase))
+            (maybeStr,res) = dataParam
+            json <- io2f(res.use(rdf => dataInfo(rdf,maybeStr,optDataFormat)))
+            ok <- Ok(json)            
+          } yield ok
         }
-      }
-    }
+      ) 
+      r
+    } 
 
     case req @ POST -> Root / `api` / "data" / "convert" => {
       println(s"POST /api/data/convert, Request: $req")
       req.decode[Multipart[F]] { m =>
         val partsMap = PartsMap(m.parts)
         for {
-          maybeData <- DataParam.mkData(partsMap, relativeBase).value
-          response <- maybeData match {
-            case Left(msg) => errJson(s"Error obtaining data: $msg")
-            case Right((rdf, dp)) => {
-              val targetFormat = dp.targetDataFormat.getOrElse(defaultDataFormat).name
-              val dataFormat = dp.dataFormat.getOrElse(defaultDataFormat)
-              pprint.log(dp)
-              pprint.log(dataFormat)
-              for {
-                result <- io2f(DataConverter.rdfConvert(rdf, dp.data, dataFormat, targetFormat))
-                ok <- Ok(result.toJson)
-              } yield ok
-            }
-          }
-        } yield response
+          dataParam <- DataParam.mkData(partsMap, relativeBase)
+          (resourceRdf, dp) = dataParam
+          targetFormat = dp.targetDataFormat.getOrElse(defaultDataFormat).name
+          dataFormat = dp.dataFormat.getOrElse(defaultDataFormat)
+          result <- io2f(resourceRdf.use(rdf => 
+            DataConverter.rdfConvert(rdf, dp.data, dataFormat, targetFormat))
+          )
+          ok <- Ok(result.toJson)
+        } yield ok
       }
     }
 
@@ -216,27 +205,21 @@
       req.decode[Multipart[F]] { m =>
         val partsMap = PartsMap(m.parts)
         for {
-          maybeData <- DataParam.mkData(partsMap, relativeBase).value
-          response <- maybeData match {
-            case Left(err) => errJson(s"Error obtaining RDF data $err")
-            case Right((rdf, dp)) => 
-             for {
-               maybePair <- SparqlQueryParam.mkQuery(partsMap)
-               resp <- maybePair match {
-                case Left(err) => errJson(s"Error obtaining Query data $err")
-                case Right((queryStr,qp)) => {
+          dataParam <- DataParam.mkData(partsMap, relativeBase)
+          (resourceRdf, dp) = dataParam
+          maybePair <- SparqlQueryParam.mkQuery(partsMap)
+          resp <- maybePair match {
+            case Left(err) => errJson(s"Error obtaining Query data $err")
+            case Right((queryStr,qp)) => {
                   pprint.log(qp);
                   val optQueryStr = qp.query.map(_.str)
                   for {
-                   json <- io2f(rdf.queryAsJson(optQueryStr.getOrElse("")))
-                   _ <- io2f (IO { pprint.log(json) } )
+                   json <- io2f(resourceRdf.use(rdf => rdf.queryAsJson(optQueryStr.getOrElse(""))))
                    v <- Ok(json)
                   } yield v
                 }
-               }
-             } yield resp
-          }
-        } yield response
+            }
+        } yield resp
       }
     }
 
@@ -245,7 +228,7 @@
       req.decode[Multipart[F]] { m =>
         val partsMap = PartsMap(m.parts)
         for {
-          maybeData <- DataParam.mkData(partsMap, relativeBase).value
+          maybeData <- DataParam.mkData(partsMap, relativeBase).attempt
           schemaEngine <- partsMap.optPartValue("schemaEngine")
           optSchemaFormatStr <- partsMap.optPartValue("schemaFormat")
           inference <- partsMap.optPartValue("inference")
@@ -255,12 +238,12 @@
           schemaFormat <- optEither2f(optSchemaFormatStr, SchemaFormat.fromString)
           response <- maybeData match {
             case Left(err) => for {
-              res <- io2f(DataExtractResult.fromMsg(s"Error obtaining data: $err").toJson)
+              res <- io2f(DataExtractResult.fromMsg(s"Error obtaining data: ${err.getMessage}").toJson)
               ok <- Ok(res)
             } yield ok 
             // Ok(DataExtractResult.fromMsg(s"Error obtaining data: $err").toJson)
-            case Right((rdf, dp)) => for {
-              d <- io2f(dataExtract(rdf, dp.data, dp.dataFormatValue, nodeSelector, inference, schemaEngine, schemaFormat, label, None))
+            case Right((resourceRdf, dp)) => for {
+              d <- io2f(resourceRdf.use(rdf => dataExtract(rdf, dp.data, dp.dataFormatValue, nodeSelector, inference, schemaEngine, schemaFormat, label, None)))
               json <- io2f(d.toJson)
               ok <- Ok(json)
              } yield ok
@@ -268,7 +251,7 @@
         } yield response
       }
     }
-*/
+
   } 
 
   private def parseInt(s: String): Either[String, Int] =
