package es.weso.server

import java.net.URI

import Defaults._
import cats.data.EitherT
import cats.implicits._
import cats.effect.{Effect, IO}
import es.weso.html2rdf.HTML2RDF
import es.weso.rdf.RDFReasoner
import es.weso.rdf.jena._
import es.weso.rdf.nodes.IRI
import es.weso.server.format._
import org.log4s.getLogger
import es.weso.utils.IOUtils._
import es.weso.server.merged.CompoundData

case class DataParam(data: Option[String],
                     dataURL: Option[String],
                     dataFile: Option[String],
                     maybeEndpoint: Option[String],
                     dataFormatValue: Option[DataFormat],
                     dataFormatTextarea: Option[DataFormat],
                     dataFormatUrl: Option[DataFormat],
                     dataFormatFile: Option[DataFormat],
                     inference: Option[String],
                     targetDataFormat: Option[DataFormat],
                     activeDataTab: Option[String],
                     compoundData: Option[String]
                    ) {
  private[this] val logger = getLogger

  sealed abstract class DataInputType {
    val id: String
  }
  case object dataUrlType extends DataInputType {
    override val id = "#dataUrl"
  }
  case object dataFileType extends DataInputType {
    override val id = "#dataFile"
  }
  case object dataEndpointType extends DataInputType {
    override val id = "#dataEndpoint"
  }
  case object dataTextAreaType extends DataInputType {
    override val id = "#dataTextArea"
  }
  case object compoundDataType extends DataInputType {
    override val id = "#compoundData"
  }

  def parseDataTab(tab: String): Either[String, DataInputType] = {
    logger.debug(s"parseDataTab: tab = $tab")
    val inputTypes = List(dataUrlType,dataFileType,dataEndpointType,dataTextAreaType)
    inputTypes.find(_.id == tab) match {
      case Some(x) => Right(x)
      case None => Left(s"Wrong value of tab: $tab, must be one of [${inputTypes.map(_.id).mkString(",")}]")
    }
  }

  val dataFormat: Option[DataFormat] = { 
    val dataTab = parseDataTab(activeDataTab.getOrElse(defaultActiveDataTab)) 
    pprint.log(dataTab)
    dataTab match {
     case Right(`dataUrlType`) => dataFormatUrl orElse dataFormatValue
     case Right(`dataFileType`) => dataFormatFile orElse dataFormatValue
     case Right(`dataTextAreaType`) => dataFormatTextarea orElse dataFormatValue
     case _ => dataFormatValue
    }
  }

  private def applyInference(rdf: RDFReasoner,
                             inference: Option[String],
                             dataFormat: Format
                            ): IO[RDFReasoner] = for {
    newRdf <- extendWithInference(rdf, inference) 
//    str <- rdf.serialize(dataFormat.name)
  } yield newRdf

  private def extendWithInference(rdf: RDFReasoner,
                                  optInference: Option[String]
                                 ): IO[RDFReasoner] = {
    logger.debug(s"############# Applying inference $optInference")
    optInference.fold(IO(rdf))(rdf.applyInference(_)) /*.fold(
      msg => Left(s"Error applying inference to RDF: $msg"),
      (newRdf: RDFReasoner) => Right(newRdf)
    ) */
  }

//  private def err[A](msg:String): EitherT[IO,String,A] = EitherT.fromEither(msg.asLeft[A])
//  private def fromIO[A](io:IO[A]): EitherT[IO,String,A] = EitherT.liftF(io)

  /**
    * get RDF data from data parameters
    * @return a pair where the first value can be Some(string)
    *         if it has string representation and the second parameter
    *         is the RDF data
    */
  def getData(relativeBase: Option[IRI]): ESIO[(Option[String], RDFReasoner)] = {
    val base = relativeBase.map(_.str)
    pprint.log(s"ActiveDataTab: $activeDataTab")
    val inputType = activeDataTab match {
      case Some(a) => parseDataTab(a)
      case None if compoundData.isDefined => Right(compoundDataType)
      case None if data.isDefined => Right(dataTextAreaType)
      case None if dataURL.isDefined => Right(dataUrlType)
      case None if dataFile.isDefined => Right(dataFileType)
      case None if maybeEndpoint.isDefined => Right(dataEndpointType)
      case None => Right(dataTextAreaType)
    }
    println(s"Input type: $inputType")
    val x: ESIO[(Option[String],RDFReasoner)] = inputType match {
      case Right(`dataUrlType`) => {
        dataURL match {
          case None => fail_es(s"Non value for dataURL")
          case Some(dataUrl) => {
            val dataFormat = dataFormatUrl.getOrElse(DataFormat.default)
            for {
              rdf <- rdfFromUri(new URI(dataUrl), dataFormat,base)
              newRdf <- io2es(applyInference(rdf, inference, dataFormat))
              eitherStr <- io2es(newRdf.serialize(dataFormat.name,None).attempt)
              optStr = eitherStr.toOption
            } yield (optStr, newRdf)

/*            rdfFromUri(new URI(dataUrl), dataFormat,base) match {
              case Left(str) => err(s"Error obtaining $dataUrl with $dataFormat: $str")
              case Right(rdf) => io2es(
                for { 
                  newRdf <- applyInference(rdf, inference, dataFormat)
                  eitherStr <- newRdf.serialize(dataFormat.name,None).attempt
                  optStr = eitherStr.toOption
                } yield (optStr, newRdf)
              ) 
            } */
          } 
        }
      }
      case Right(`dataFileType`) => {
        dataFile match {
          case None => fail_es(s"No value for dataFile")
          case Some(dataStr) =>
            val dataFormat: Format = dataFormatFile.getOrElse(DataFormat.default)
            io2es(for {
              iriBase <- mkBase(base)
              rdf <- RDFAsJenaModel.fromString(dataStr, dataFormat.name, iriBase)
              newRdf <- extendWithInference(rdf, inference)
              eitherStr <- newRdf.serialize(dataFormat.name,None).attempt
              optStr = eitherStr.toOption              
            } yield (optStr,newRdf))
        }
      }

      case Right(`dataEndpointType`) => {
        maybeEndpoint match {
          case None => fail_es(s"No value for endpoint")
          case Some(endpointUrl) => {
            for {
              endpoint <- io2es(Endpoint.fromString(endpointUrl))
              newRdf <- io2es(extendWithInference(endpoint, inference))
            } yield (None,newRdf)
          }
        }
      }
      case Right(`dataTextAreaType`) => {
<<<<<<< HEAD
=======
        pprint.log(s"Obtaining data from textArea")
>>>>>>> 43d077cf
        pprint.log(data)
        data match {
          case None => for {
            empty <- io2es(RDFAsJenaModel.empty)
          } yield (None, empty)
          case Some(data) => {
            val dataFormat = dataFormatTextarea.getOrElse(dataFormatValue.getOrElse(DataFormat.default))
            for {
              rdf <- rdfFromString(data, dataFormat, base)
              newRdf <- io2es(extendWithInference(rdf, inference))
              eitherStr <- io2es(newRdf.serialize(dataFormat.name,None).attempt)
              optStr = eitherStr.toOption
            } yield (optStr,newRdf)
          }}}
      case Right(`compoundDataType`) => { 
       println(s"###Compound data") 
       for { 
         cd <- either2es(CompoundData.fromString(compoundData.getOrElse("")))
         rdf <- cd.toRDF()
       } yield (None,rdf)
      }
      case Right(other) => fail_es(s"Unknown value for activeDataTab: $other")

      case Left(msg) => fail_es(msg)
    }
    x 
  }


  private def rdfFromString(str: String,
                            format: Format,
                            base: Option[String]
                           ): ESIO[RDFReasoner] = {
    pprint.log(format)
    format.name match {
      case f if HTML2RDF.availableExtractorNames contains f => for {
        eitherRdf <- HTML2RDF.extractFromString(str,f)
      } yield eitherRdf
      case _ => for {
        baseIri <- io2es(mkBase(base))
        rdf <- io2es(RDFAsJenaModel.fromChars(str,format.name,baseIri))
      } yield rdf
    }
  }

  private def rdfFromUri(uri: URI,
                         format: Format,
                         base: Option[String]
                        ): ESIO[RDFReasoner] = {
    format.name.toLowerCase match {
      case f if HTML2RDF.availableExtractorNames contains f =>
        HTML2RDF.extractFromUrl(uri.toString, f)
      case _ => for {
       baseIri <- io2es(mkBase(base))
       rdf <- io2es(RDFAsJenaModel.fromURI(uri.toString, format.name, baseIri))
      } yield rdf
    }
  }

  private def mkBaseIri(maybeBase: Option[String]): Either[String, Option[IRI]] = maybeBase match {
    case None => Right(None)
    case Some(str) => IRI.fromString(str).map(Some(_))
  }

   private def mkBase(base: Option[String]): IO[Option[IRI]] = base match {
    case None => IO(None)
    case Some(str) => IRI.fromString(str).fold(e => 
      IO.raiseError(new RuntimeException(s"Cannot get IRI from $str")),
      (iri: IRI) => IO(Some(iri))
    )
  }


}

object DataParam {
  private[this] val logger = getLogger

  private[server] def mkData[F[_]:Effect](
     partsMap: PartsMap[F],
     relativeBase: Option[IRI]
    ): ESF[(RDFReasoner,DataParam),F] = {

    val r: ESF[(RDFReasoner, DataParam),F] = for {
      dp <- f2es(mkDataParam[F](partsMap))
      _ <- { pprint.log(dp); ok_esf[Unit,F](()) }
      pair <- esio2esf(dp.getData(relativeBase))
      _ <- { pprint.log(pair); ok_esf[Unit,F](()) }
    } yield {
      val (optStr, rdf) = pair
      (rdf, dp.copy(data = optStr))
    }
    r
  }

/*  private def io2esf[A, F[_]: Effect](e: ESIO[A]): ESF[A,F] = {
      for {
        either <- io2esf[Either[String,A],F](e.value)
        r <- either2ef[A,F](either)  
      } yield r
  } */


  private def getDataFormat[F[_]](name: String, partsMap: PartsMap[F])(implicit F: Effect[F]): F[Option[DataFormat]] = for {
    maybeStr <- partsMap.optPartValue(name)
  } yield maybeStr match {
    case None => None
    case Some(str) => DataFormat.fromString(str).fold(
      err => {
        pprint.log(s"Unsupported dataFormat for ${name}: $str")
        None
      },
      df => Some(df)
    )
  }

  private[server] def mkDataParam[F[_]:Effect](partsMap: PartsMap[F]
  ): F[DataParam] = for {
    data <- partsMap.optPartValue("data")
    compoundData <- partsMap.optPartValue("compoundData")
    dataURL <- partsMap.optPartValue("dataURL")
    dataFile <- partsMap.optPartValue("dataFile")
    endpoint <- partsMap.optPartValue("endpoint")
    dataFormatTextArea <- getDataFormat("dataFormatTextArea", partsMap)
    dataFormatUrl <- getDataFormat("dataFormatUrl",partsMap)
    dataFormatFile <- getDataFormat("dataFormatFile", partsMap)
    dataFormatValue <- getDataFormat("dataFormat", partsMap)
    inference <- partsMap.optPartValue("inference")
    targetDataFormat <- getDataFormat("targetDataFormat",partsMap)
    activeDataTab <- partsMap.optPartValue("rdfDataActiveTab")
  } yield {
    pprint.log(data)
    pprint.log(compoundData)
    pprint.log(dataFormatValue)
    pprint.log(dataFormatTextArea)
    pprint.log(dataFormatUrl)
    pprint.log(dataFormatFile)
    pprint.log(dataURL)
    pprint.log(endpoint)
    pprint.log(activeDataTab)
    pprint.log(targetDataFormat)
    val endpointRegex = "Endpoint: (.+)".r
    val finalEndpoint = endpoint.fold(data match {
      case None => None
      case Some(str) => str match {
        case endpointRegex(ep) => Some(ep)
        case _ => None
      }
    })(Some(_))
    val finalActiveDataTab = activeDataTab /* finalEndpoint match {
      case Some(endpoint) =>
        if (endpoint.length > 0) Some("#dataEndpoint")
        else activeDataTab
      case None => activeDataTab
    } */
    pprint.log(finalEndpoint)

    val dp = DataParam(data,dataURL,dataFile,finalEndpoint,dataFormatValue,
      dataFormatTextArea,dataFormatUrl,dataFormatFile,
      inference,targetDataFormat,finalActiveDataTab,compoundData
    )
    pprint.log(dp)
    dp
  }

 
  private[server] def empty: DataParam =
    DataParam(None,None,None,None,None,None,None,None,None,None,None,None)


}<|MERGE_RESOLUTION|>--- conflicted
+++ resolved
@@ -162,10 +162,6 @@
         }
       }
       case Right(`dataTextAreaType`) => {
-<<<<<<< HEAD
-=======
-        pprint.log(s"Obtaining data from textArea")
->>>>>>> 43d077cf
         pprint.log(data)
         data match {
           case None => for {
