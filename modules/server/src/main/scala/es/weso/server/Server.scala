package es.weso.server
import cats.effect._
import cats.implicits._
import fs2.Stream
import org.http4s._
import org.http4s.client.Client
import org.http4s.client.blaze.BlazeClientBuilder
import org.http4s.implicits._
import org.http4s.server.blaze.BlazeServerBuilder
import org.http4s.server.middleware.{CORS, Logger}

import scala.concurrent.ExecutionContext.global
import scala.concurrent.duration._

object Server {

/*  def context[F[_]: Sync]: F[SSLContext] =
    SSLHelper.loadContextFromClasspath(SSLHelper.keystorePassword, SSLHelper.keyManagerPassword)

  def builder[F[_]: ConcurrentEffect: ContextShift: Timer](port: Int): F[BlazeServerBuilder[F]] =
   context.map { sslContext =>
     BlazeServerBuilder[F](global).bindHttp(port)
       .withSslContext(sslContext)
  } */

  def routesService[F[_]: ConcurrentEffect](blocker: Blocker, client: Client[F])(implicit T: Timer[F], C: ContextShift[F]): HttpRoutes[F] =
    CORS (
      // SchemaService[F](blocker,client).routes <+>
      APIService[F](blocker, client).routes <+>
      DataService[F](blocker, client).routes <+>
      ShExService[F](blocker,client).routes <+>
      ShapeMapService[F](blocker,client).routes <+>
<<<<<<< HEAD
      // WikidataService[F](blocker, client).routes <+>
      EndpointService[F](blocker,client).routes
=======
      WikidataService[F](blocker, client).routes <+>
      EndpointService[F](blocker,client).routes <+>
      PermalinkService[F](blocker,client).routes

>>>>>>> 74c1b5dd
    ) <+>
    // WebService[F](blocker).routes <+>
    // DataWebService[F](blocker, client).routes <+>
    StaticService[F](blocker).routes <+>
    LinksService[F](blocker).routes

/*  def context[F[_]: Sync] =
    ssl.loadContextFromClasspath(ssl.keystorePassword, ssl.keyManagerPassword)

  def builder[F[_]: ConcurrentEffect: ContextShift: Timer]: F[BlazeServerBuilder[F]] =
    context.map { sslContext =>
      BlazeServerBuilder[F](global)
        .bindHttp(8443)
        .withSslContext(sslContext)
    } */
        
  def stream[F[_]: ConcurrentEffect](blocker:Blocker, port: Int, ip: String)(implicit T: Timer[F], C: ContextShift[F]): Stream[F, Nothing] = {
    for {
      client <- BlazeClientBuilder[F](global).withRequestTimeout(5.minute)
        //      .withSslContext(SSLContext.getDefault)
        .stream
      app = (
        // HelloService[F](blocker).routes
	      // HSTS( 
          routesService[F](blocker,client) 
        // )
      ).orNotFound
      finalHttpApp = Logger.httpApp(true, false)(app)
      /* b <- Stream.eval(builder(port))
      exitCode <- b.withHttpApp(finalHttpApp).serve  */
      exitCode <- BlazeServerBuilder[F](global)
        .bindHttp(port,ip)
        .withIdleTimeout(10.minutes)
        .withHttpApp(finalHttpApp)
        .serve
    } yield exitCode
    }.drain

}<|MERGE_RESOLUTION|>--- conflicted
+++ resolved
@@ -30,15 +30,9 @@
       DataService[F](blocker, client).routes <+>
       ShExService[F](blocker,client).routes <+>
       ShapeMapService[F](blocker,client).routes <+>
-<<<<<<< HEAD
       // WikidataService[F](blocker, client).routes <+>
-      EndpointService[F](blocker,client).routes
-=======
-      WikidataService[F](blocker, client).routes <+>
       EndpointService[F](blocker,client).routes <+>
       PermalinkService[F](blocker,client).routes
-
->>>>>>> 74c1b5dd
     ) <+>
     // WebService[F](blocker).routes <+>
     // DataWebService[F](blocker, client).routes <+>
