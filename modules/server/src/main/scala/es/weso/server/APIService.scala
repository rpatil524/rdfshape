--- conflicted
+++ resolved
@@ -103,28 +103,25 @@
         case None => BadRequest(s"Must provide a dataUrl")
         case Some(dataUrl) => {
           httpClient.expect[String](dataUrl).flatMap(data => {
-<<<<<<< HEAD
-            RDFAsJenaModel.fromChars(data, dataFormat, None) match {
-              case Left(e) => BadRequest(s"Error reading rdf: $e\nRdf string: $data")
-              case Right(rdf) => {
-                val nodes: List[String] =
-                  (
-                    rdf.subjects() ++
-                    rdf.iriObjects() ++
-                    rdf.predicates()).map(_.toString).toList
-=======
+//            RDFAsJenaModel.fromChars(data, dataFormat, None) match {
+//              case Left(e) => BadRequest(s"Error reading rdf: $e\nRdf string: $data")
+//              case Right(rdf) => {
+//                val nodes: List[String] =
+//                  (
+//                    rdf.subjects() ++
+//                    rdf.iriObjects() ++
+//                    rdf.predicates()).map(_.toString).toList
      	  val either = for {
 	       rdf <- RDFAsJenaModel.fromChars(data, dataFormat, None)
 		   subjs <- rdf.subjects
 		   objs <- rdf.iriObjects
 		   preds <- rdf.predicates
 		   ls = subjs ++ objs ++ preds
-	      } yield (rdf, ls.map(_.toString).toList)
+      } yield (rdf, ls.map(_.toString).toList)
 		  either match {
               case Left(e) => BadRequest(s"Error: $e\nRdf string: $data")
               case Right(pair) => {
 		        val (rdf,nodes) = pair
->>>>>>> edf4ada3
                 val jsonNodes: Json = Json.fromValues(nodes.map(str => Json.fromString(str)))
                 val pm: Json = prefixMap2Json(rdf.getPrefixMap)
                 val result = DataInfoResult(data, dataFormat, jsonNodes, pm).asJson
